from flask import jsonify, request
from ..utils.logger import logger
from datetime import datetime
from ..core.prediction_service import PredictionService
from ..core.StockPredictor import StockPredictor
from ..core.calculate_asset_metrics import calculate_asset_metrics
def register_routes(app, socketio, asset_manager):
    # Initialize PredictionService
    prediction_service = PredictionService()
    stock_predictor = StockPredictor()
    # Existing routes
    @app.route('/api/assets/register', methods=['POST'])
    def register_assets():
        try:
            data = request.get_json()
            if not data:
                return jsonify({'error': 'No data provided'}), 400
                
            symbols = data.get('symbols', [])
            return jsonify(asset_manager.register_assets(symbols))
        except Exception as e:
            logger.error(f"Error in register_assets: {str(e)}")
            return jsonify({'error': str(e)}), 500

    @app.route('/api/assets/data', methods=['GET'])
    def get_assets_data():
        try:
            return jsonify(asset_manager.get_all_assets())
        except Exception as e:
            logger.error(f"Error in get_assets_data: {str(e)}")
            return jsonify({'error': str(e)}), 500

    @app.route('/api/assets/<symbol>', methods=['GET'])
    def get_asset(symbol):
        try:
            data = asset_manager.get_asset(symbol)
            if data is None:
                return jsonify({'error': 'Asset not found'}), 404
            return jsonify(data)
        except Exception as e:
            logger.error(f"Error in get_asset: {str(e)}")
            return jsonify({'error': str(e)}), 500

    @app.route('/api/assets/<symbol>', methods=['DELETE'])
    def remove_asset(symbol):
        try:
            if asset_manager.remove_asset(symbol):
                return jsonify({'message': f'Asset {symbol} removed successfully'})
            return jsonify({'error': 'Asset not found'}), 404
        except Exception as e:
            logger.error(f"Error in remove_asset: {str(e)}")
            return jsonify({'error': str(e)}), 500

    @app.route('/api/test/fetch/<symbol>', methods=['GET'])
    def test_fetch(symbol):
        try:
            data = asset_manager.data_fetcher.fetch_data(symbol)
            logger.debug(f"Raw fetch data for {symbol}: {data}")
            return jsonify({
                'symbol': symbol,
                'timestamp': datetime.now().isoformat(),
                'data': data
            })
        except Exception as e:
            logger.error(f"Error in test_fetch for {symbol}: {str(e)}")
            return jsonify({'error': str(e)}), 500

<<<<<<< HEAD
    # New prediction routes
    @app.route('/api/predict/<symbol>', methods=['POST'])
    def predict_prices(symbol):
        historical_data = None  # Initialize historical_data to avoid UnboundLocalError
        try:
        # Parse JSON body from request
            data = request.get_json()
            train = data.get('train', False)

        # Check if 'train' is True, perform training
            if train:
                result = stock_predictor.train_and_save_model(symbol)
            else:
                # Ensure historical data is fetched and handled correctly
                historical_data = stock_predictor.fetch_data(symbol)

            # If data is missing or empty, return 404 with an error message
                if historical_data is None or historical_data.empty:
                    return jsonify({'error': 'Insufficient or unavailable stock data'}), 404

            # Make predictions based on the fetched historical data
                result = stock_predictor.make_predictions(historical_data, symbol=symbol)

        # If result contains an 'error' key, return that as a 500 error
            if 'error' in result:
                return jsonify(result), 500

        # Return the result of the prediction as a successful response
            return jsonify(result), 200

        except Exception as e:
        # Log the full exception trace for debugging purposes
            logger.error(f"Error in predict_prices for {symbol}: {str(e)}")
            logger.error(f"Exception Traceback: {traceback.format_exc()}")  # Log the full traceback for deeper debugging
        
        # If historical_data exists, log it for context
            if historical_data is not None:
                logger.error(f"Historical data: {historical_data}")

        # Return the error message with a 500 status code
            return jsonify({'error': str(e)}), 500
    @app.route('/api/predict/models/<symbol>', methods=['DELETE'])
    def delete_prediction_model(symbol):
        try:
            model_path = prediction_service.get_model_path(symbol)
            if prediction_service.delete_model(symbol):
                return jsonify({'message': f'Prediction model for {symbol} deleted successfully'})
            return jsonify({'error': 'Model not found'}), 404
        except Exception as e:
            logger.error(f"Error in delete_prediction_model: {str(e)}")
            return jsonify({'error': str(e)}), 500

    @app.route('/api/predict/status/<symbol>', methods=['GET'])
    def get_prediction_status(symbol):
        try:
            status = prediction_service.get_model_status(symbol)
            return jsonify(status)
        except Exception as e:
            logger.error(f"Error in get_prediction_status: {str(e)}")
            return jsonify({'error': str(e)}), 500
    
    @app.route('/api/assets/<symbol>/history', methods=['GET'])
    def get_asset_history(symbol):
        try:
        # Map timeframe to yfinance interval
            timeframe = request.args.get('timeframe', 'D')
            timeframe_mapping = {
            'D': '1d',
            'W': '1wk',
            'M': '1mo'
        }
            interval = timeframe_mapping.get(timeframe, '1d')
        
        # Fetch historical data
            data = asset_manager.data_fetcher.fetch_historical_data(symbol, interval=interval)
        
            if not data or 'data' not in data or len(data['data']) == 0:
                raise ValueError(f"No historical data found for {symbol}")

        # Return response
            return jsonify({
            'symbol': symbol,
            'timeframe': timeframe,
            'data': data
            })
        except ValueError as ve:
            logger.warning(f"ValueError in get_asset_history: {str(ve)}")
            return jsonify({'error': str(ve)}), 404
        except Exception as e:
            logger.error(f"Error in get_asset_history: {str(e)}")
            return jsonify({'error': str(e)}), 500
    @app.route('/api/assets/<symbol>/metrics', methods=['GET'])
    def get_asset_metrics(symbol):
        try:
        # Call the existing function to fetch historical data
            response = get_asset_history(symbol)
            data = response.get_json()

            if 'error' in data:
                return jsonify({'error': data['error']}), 404

        # Calculate metrics
            metrics = calculate_asset_metrics(data)

            return jsonify({
                'symbol': symbol,
                'metrics': metrics
            })
        except Exception as e:
            logger.error(f"Error in get_asset_metrics: {str(e)}")
            return jsonify({'error': str(e)}), 500
    

    # WebSocket events
=======
    @app.route('/api/assets/<symbol>/history', methods=['GET'])
    def get_asset_history(symbol):
        try:
            timeframe = request.args.get('timeframe', 'D')
            data = asset_manager.data_fetcher.fetch_historical_data(symbol, timeframe)
            return jsonify({
                'symbol': symbol,
                'timeframe': timeframe,
                'data': data
            })
        except Exception as e:
            logger.error(f"Error in get_asset_history: {str(e)}")
            return jsonify({'error': str(e)}), 500

>>>>>>> 936f4d3d
    @socketio.on('connect')
    def handle_connect():
        logger.info("Client connected")

    @socketio.on('disconnect')
    def handle_disconnect():
        logger.info("Client disconnected")

    @socketio.on('request_prediction')
    def handle_prediction_request(data):
        try:
            symbol = data.get('symbol')
            train = data.get('train', False)

            if not symbol:
                return {'error': 'Symbol is required'}

            if train:
                result = stock_predictor.train_and_save_model(symbol)
            else:
                historical_data = stock_predictor.fetch_data(symbol)
                if historical_data.empty:
                    return {'error': 'No historical data'}
                result = stock_predictor.make_predictions(historical_data, symbol=symbol)
        
            socketio.emit('prediction_update', {'symbol': symbol, 'result': result})
        except Exception as e:
            logger.error(f"Error handling WebSocket prediction: {str(e)}")


    return app<|MERGE_RESOLUTION|>--- conflicted
+++ resolved
@@ -65,7 +65,6 @@
             logger.error(f"Error in test_fetch for {symbol}: {str(e)}")
             return jsonify({'error': str(e)}), 500
 
-<<<<<<< HEAD
     # New prediction routes
     @app.route('/api/predict/<symbol>', methods=['POST'])
     def predict_prices(symbol):
@@ -127,36 +126,6 @@
             logger.error(f"Error in get_prediction_status: {str(e)}")
             return jsonify({'error': str(e)}), 500
     
-    @app.route('/api/assets/<symbol>/history', methods=['GET'])
-    def get_asset_history(symbol):
-        try:
-        # Map timeframe to yfinance interval
-            timeframe = request.args.get('timeframe', 'D')
-            timeframe_mapping = {
-            'D': '1d',
-            'W': '1wk',
-            'M': '1mo'
-        }
-            interval = timeframe_mapping.get(timeframe, '1d')
-        
-        # Fetch historical data
-            data = asset_manager.data_fetcher.fetch_historical_data(symbol, interval=interval)
-        
-            if not data or 'data' not in data or len(data['data']) == 0:
-                raise ValueError(f"No historical data found for {symbol}")
-
-        # Return response
-            return jsonify({
-            'symbol': symbol,
-            'timeframe': timeframe,
-            'data': data
-            })
-        except ValueError as ve:
-            logger.warning(f"ValueError in get_asset_history: {str(ve)}")
-            return jsonify({'error': str(ve)}), 404
-        except Exception as e:
-            logger.error(f"Error in get_asset_history: {str(e)}")
-            return jsonify({'error': str(e)}), 500
     @app.route('/api/assets/<symbol>/metrics', methods=['GET'])
     def get_asset_metrics(symbol):
         try:
@@ -178,9 +147,6 @@
             logger.error(f"Error in get_asset_metrics: {str(e)}")
             return jsonify({'error': str(e)}), 500
     
-
-    # WebSocket events
-=======
     @app.route('/api/assets/<symbol>/history', methods=['GET'])
     def get_asset_history(symbol):
         try:
@@ -195,7 +161,6 @@
             logger.error(f"Error in get_asset_history: {str(e)}")
             return jsonify({'error': str(e)}), 500
 
->>>>>>> 936f4d3d
     @socketio.on('connect')
     def handle_connect():
         logger.info("Client connected")
